--- conflicted
+++ resolved
@@ -35,15 +35,11 @@
     def __call__(self) -> Tuple:
         """The read_sms_mesh-function is taken directly from the PyFVCOM package
         https://github.com/pwcazenave/pyfvcom"""
-<<<<<<< HEAD
 
         import utm
         
         tri, nodes, X, Y, Z, types, nodeStrings = read_sms_mesh(self.filename, nodestrings=True)
-=======
         
-	tri, nodes, X, Y, Z, types, nodeStrings = read_sms_mesh(self.filename, nodestrings=True)
->>>>>>> c7ea1781
         lat, lon = utm.to_latlon(X, Y, 33, zone_letter = 'W', strict = False)
         nodeStrings=nodeStrings[0]
         return tri, nodes, lon, lat, types, nodeStrings
